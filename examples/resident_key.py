# Copyright (c) 2018 Yubico AB
# All rights reserved.
#
#   Redistribution and use in source and binary forms, with or
#   without modification, are permitted provided that the following
#   conditions are met:
#
#    1. Redistributions of source code must retain the above copyright
#       notice, this list of conditions and the following disclaimer.
#    2. Redistributions in binary form must reproduce the above
#       copyright notice, this list of conditions and the following
#       disclaimer in the documentation and/or other materials provided
#       with the distribution.
#
# THIS SOFTWARE IS PROVIDED BY THE COPYRIGHT HOLDERS AND CONTRIBUTORS
# "AS IS" AND ANY EXPRESS OR IMPLIED WARRANTIES, INCLUDING, BUT NOT
# LIMITED TO, THE IMPLIED WARRANTIES OF MERCHANTABILITY AND FITNESS
# FOR A PARTICULAR PURPOSE ARE DISCLAIMED. IN NO EVENT SHALL THE
# COPYRIGHT HOLDER OR CONTRIBUTORS BE LIABLE FOR ANY DIRECT, INDIRECT,
# INCIDENTAL, SPECIAL, EXEMPLARY, OR CONSEQUENTIAL DAMAGES (INCLUDING,
# BUT NOT LIMITED TO, PROCUREMENT OF SUBSTITUTE GOODS OR SERVICES;
# LOSS OF USE, DATA, OR PROFITS; OR BUSINESS INTERRUPTION) HOWEVER
# CAUSED AND ON ANY THEORY OF LIABILITY, WHETHER IN CONTRACT, STRICT
# LIABILITY, OR TORT (INCLUDING NEGLIGENCE OR OTHERWISE) ARISING IN
# ANY WAY OUT OF THE USE OF THIS SOFTWARE, EVEN IF ADVISED OF THE
# POSSIBILITY OF SUCH DAMAGE.

"""
Connects to the first FIDO device found (starts from USB, then looks into NFC),
creates a new credential for it, and authenticates the credential.
This works with both FIDO 2.0 devices as well as with U2F devices.
On Windows, the native WebAuthn API will be used.
"""
from fido2.server import Fido2Server
from exampleutils import get_client


# Locate a suitable FIDO authenticator
client = get_client(lambda client: client.info.options.get("rk"))

# Prefer UV if supported and configured
uv = "discouraged"
if client.info.options.get("uv") or client.info.options.get("bioEnroll"):
    uv = "preferred"
    print("Authenticator is configured for User Verification")

server = Fido2Server({"id": "example.com", "name": "Example RP"}, attestation="direct")

user = {"id": b"user_id", "name": "A. User"}

# Prepare parameters for makeCredential
create_options, state = server.register_begin(
    user,
    resident_key_requirement="required",
    user_verification=uv,
    authenticator_attachment="cross-platform",
)

# Create a credential
result = client.make_credential(
    {
        **create_options["publicKey"],
<<<<<<< HEAD
        "extensions": {"credProps": True},
    }
)
=======
        # This extension isn't needed, but can be used to verify that the created
        # credential uses resident key
        "extensions": {"credProps": True},
    }
)

>>>>>>> 2a673dcf

# Complete registration
auth_data = server.register_complete(
    state, result.client_data, result.attestation_object
)
credentials = [auth_data.credential_data]

print("New credential created!")

print("CLIENT DATA:", result.client_data)
print("ATTESTATION OBJECT:", result.attestation_object)
print()
print("CREDENTIAL DATA:", auth_data.credential_data)
print()
print("Credential Properties:", result.extension_results.get("credProps"))

# credProps:
cred_props = result.extension_results.get("credProps")
print("CredProps", cred_props)


# Prepare parameters for getAssertion
request_options, state = server.authenticate_begin(user_verification=uv)

# Authenticate the credential
selection = client.get_assertion(request_options["publicKey"])
result = selection.get_response(0)  # There may be multiple responses, get the first.

print("USER ID:", result.user_handle)

# Complete authenticator
server.authenticate_complete(
    state,
    credentials,
    result.credential_id,
    result.client_data,
    result.authenticator_data,
    result.signature,
)

print("Credential authenticated!")

print("CLIENT DATA:", result.client_data)
print()
print("AUTHENTICATOR DATA:", result.authenticator_data)<|MERGE_RESOLUTION|>--- conflicted
+++ resolved
@@ -60,18 +60,12 @@
 result = client.make_credential(
     {
         **create_options["publicKey"],
-<<<<<<< HEAD
-        "extensions": {"credProps": True},
-    }
-)
-=======
         # This extension isn't needed, but can be used to verify that the created
         # credential uses resident key
         "extensions": {"credProps": True},
     }
 )
 
->>>>>>> 2a673dcf
 
 # Complete registration
 auth_data = server.register_complete(
